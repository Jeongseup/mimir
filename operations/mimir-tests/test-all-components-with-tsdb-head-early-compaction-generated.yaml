--- conflicted
+++ resolved
@@ -529,11 +529,7 @@
         env:
         - name: GOMAXPROCS
           value: "8"
-<<<<<<< HEAD
-        image: grafana/mimir:2.10.5
-=======
         image: grafana/mimir:2.11.0
->>>>>>> c8939ea5
         imagePullPolicy: IfNotPresent
         name: distributor
         ports:
@@ -627,13 +623,8 @@
         - name: GOMAXPROCS
           value: "5"
         - name: JAEGER_REPORTER_MAX_QUEUE_SIZE
-<<<<<<< HEAD
           value: "5000"
-        image: grafana/mimir:2.10.5
-=======
-          value: "1024"
         image: grafana/mimir:2.11.0
->>>>>>> c8939ea5
         imagePullPolicy: IfNotPresent
         name: querier
         ports:
@@ -708,11 +699,7 @@
         - -server.http-listen-port=8080
         - -target=query-frontend
         - -usage-stats.installation-mode=jsonnet
-<<<<<<< HEAD
-        image: grafana/mimir:2.10.5
-=======
         image: grafana/mimir:2.11.0
->>>>>>> c8939ea5
         imagePullPolicy: IfNotPresent
         name: query-frontend
         ports:
@@ -783,11 +770,7 @@
         - -server.http-listen-port=8080
         - -target=query-scheduler
         - -usage-stats.installation-mode=jsonnet
-<<<<<<< HEAD
-        image: grafana/mimir:2.10.5
-=======
         image: grafana/mimir:2.11.0
->>>>>>> c8939ea5
         imagePullPolicy: IfNotPresent
         name: query-scheduler
         ports:
@@ -874,11 +857,7 @@
         - -store-gateway.sharding-ring.store=memberlist
         - -target=ruler
         - -usage-stats.installation-mode=jsonnet
-<<<<<<< HEAD
-        image: grafana/mimir:2.10.5
-=======
         image: grafana/mimir:2.11.0
->>>>>>> c8939ea5
         imagePullPolicy: IfNotPresent
         name: ruler
         ports:
@@ -955,11 +934,7 @@
           valueFrom:
             fieldRef:
               fieldPath: status.podIP
-<<<<<<< HEAD
-        image: grafana/mimir:2.10.5
-=======
         image: grafana/mimir:2.11.0
->>>>>>> c8939ea5
         imagePullPolicy: IfNotPresent
         name: alertmanager
         ports:
@@ -1056,11 +1031,7 @@
         - -server.http-listen-port=8080
         - -target=compactor
         - -usage-stats.installation-mode=jsonnet
-<<<<<<< HEAD
-        image: grafana/mimir:2.10.5
-=======
         image: grafana/mimir:2.11.0
->>>>>>> c8939ea5
         imagePullPolicy: IfNotPresent
         name: compactor
         ports:
@@ -1167,11 +1138,7 @@
         - -server.http-listen-port=8080
         - -target=ingester
         - -usage-stats.installation-mode=jsonnet
-<<<<<<< HEAD
-        image: grafana/mimir:2.10.5
-=======
         image: grafana/mimir:2.11.0
->>>>>>> c8939ea5
         imagePullPolicy: IfNotPresent
         name: ingester
         ports:
@@ -1510,11 +1477,7 @@
           value: "5"
         - name: GOMEMLIMIT
           value: "12884901888"
-<<<<<<< HEAD
-        image: grafana/mimir:2.10.5
-=======
         image: grafana/mimir:2.11.0
->>>>>>> c8939ea5
         imagePullPolicy: IfNotPresent
         name: store-gateway
         ports:
