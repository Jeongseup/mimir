--- conflicted
+++ resolved
@@ -645,12 +645,8 @@
         - -server.grpc.keepalive.ping-without-stream-allowed=true
         - -server.http-listen-port=8080
         - -target=distributor
-<<<<<<< HEAD
         - -usage-stats.installation-mode=jsonnet
-        image: grafana/mimir:2.3.1
-=======
         image: grafana/mimir:2.4.0
->>>>>>> 32137ee2
         imagePullPolicy: IfNotPresent
         name: distributor
         ports:
@@ -820,12 +816,8 @@
         - -server.http-write-timeout=1m
         - -store.max-query-length=12000h
         - -target=query-frontend
-<<<<<<< HEAD
         - -usage-stats.installation-mode=jsonnet
-        image: grafana/mimir:2.3.1
-=======
         image: grafana/mimir:2.4.0
->>>>>>> 32137ee2
         imagePullPolicy: IfNotPresent
         name: query-frontend
         ports:
@@ -895,12 +887,8 @@
         - -server.grpc.keepalive.ping-without-stream-allowed=true
         - -server.http-listen-port=8080
         - -target=query-scheduler
-<<<<<<< HEAD
         - -usage-stats.installation-mode=jsonnet
-        image: grafana/mimir:2.3.1
-=======
         image: grafana/mimir:2.4.0
->>>>>>> 32137ee2
         imagePullPolicy: IfNotPresent
         name: query-scheduler
         ports:
@@ -1029,12 +1017,8 @@
         - -store-gateway.sharding-ring.zone-awareness-enabled=true
         - -store.max-query-length=768h
         - -target=ruler
-<<<<<<< HEAD
         - -usage-stats.installation-mode=jsonnet
-        image: grafana/mimir:2.3.1
-=======
         image: grafana/mimir:2.4.0
->>>>>>> 32137ee2
         imagePullPolicy: IfNotPresent
         name: ruler
         ports:
@@ -1206,12 +1190,8 @@
         - -server.grpc.keepalive.ping-without-stream-allowed=true
         - -server.http-listen-port=8080
         - -target=compactor
-<<<<<<< HEAD
         - -usage-stats.installation-mode=jsonnet
-        image: grafana/mimir:2.3.1
-=======
         image: grafana/mimir:2.4.0
->>>>>>> 32137ee2
         imagePullPolicy: IfNotPresent
         name: compactor
         ports:
@@ -1313,12 +1293,8 @@
         - -server.grpc.keepalive.ping-without-stream-allowed=true
         - -server.http-listen-port=8080
         - -target=ingester
-<<<<<<< HEAD
         - -usage-stats.installation-mode=jsonnet
-        image: grafana/mimir:2.3.1
-=======
         image: grafana/mimir:2.4.0
->>>>>>> 32137ee2
         imagePullPolicy: IfNotPresent
         name: ingester
         ports:
@@ -1433,12 +1409,8 @@
         - -server.grpc.keepalive.ping-without-stream-allowed=true
         - -server.http-listen-port=8080
         - -target=ingester
-<<<<<<< HEAD
         - -usage-stats.installation-mode=jsonnet
-        image: grafana/mimir:2.3.1
-=======
         image: grafana/mimir:2.4.0
->>>>>>> 32137ee2
         imagePullPolicy: IfNotPresent
         name: ingester
         ports:
@@ -1553,12 +1525,8 @@
         - -server.grpc.keepalive.ping-without-stream-allowed=true
         - -server.http-listen-port=8080
         - -target=ingester
-<<<<<<< HEAD
         - -usage-stats.installation-mode=jsonnet
-        image: grafana/mimir:2.3.1
-=======
         image: grafana/mimir:2.4.0
->>>>>>> 32137ee2
         imagePullPolicy: IfNotPresent
         name: ingester
         ports:
@@ -1673,12 +1641,8 @@
         - -server.grpc.keepalive.ping-without-stream-allowed=true
         - -server.http-listen-port=8080
         - -target=ingester
-<<<<<<< HEAD
         - -usage-stats.installation-mode=jsonnet
-        image: grafana/mimir:2.3.1
-=======
         image: grafana/mimir:2.4.0
->>>>>>> 32137ee2
         imagePullPolicy: IfNotPresent
         name: ingester
         ports:
@@ -2006,12 +1970,8 @@
         - -store-gateway.sharding-ring.tokens-file-path=/data/tokens
         - -store-gateway.sharding-ring.wait-stability-min-duration=1m
         - -target=store-gateway
-<<<<<<< HEAD
         - -usage-stats.installation-mode=jsonnet
-        image: grafana/mimir:2.3.1
-=======
         image: grafana/mimir:2.4.0
->>>>>>> 32137ee2
         imagePullPolicy: IfNotPresent
         name: store-gateway
         ports:
@@ -2141,12 +2101,8 @@
         - -store-gateway.sharding-ring.wait-stability-min-duration=1m
         - -store-gateway.sharding-ring.zone-awareness-enabled=true
         - -target=store-gateway
-<<<<<<< HEAD
         - -usage-stats.installation-mode=jsonnet
-        image: grafana/mimir:2.3.1
-=======
         image: grafana/mimir:2.4.0
->>>>>>> 32137ee2
         imagePullPolicy: IfNotPresent
         name: store-gateway
         ports:
@@ -2276,12 +2232,8 @@
         - -store-gateway.sharding-ring.wait-stability-min-duration=1m
         - -store-gateway.sharding-ring.zone-awareness-enabled=true
         - -target=store-gateway
-<<<<<<< HEAD
         - -usage-stats.installation-mode=jsonnet
-        image: grafana/mimir:2.3.1
-=======
         image: grafana/mimir:2.4.0
->>>>>>> 32137ee2
         imagePullPolicy: IfNotPresent
         name: store-gateway
         ports:
@@ -2411,12 +2363,8 @@
         - -store-gateway.sharding-ring.wait-stability-min-duration=1m
         - -store-gateway.sharding-ring.zone-awareness-enabled=true
         - -target=store-gateway
-<<<<<<< HEAD
         - -usage-stats.installation-mode=jsonnet
-        image: grafana/mimir:2.3.1
-=======
         image: grafana/mimir:2.4.0
->>>>>>> 32137ee2
         imagePullPolicy: IfNotPresent
         name: store-gateway
         ports:
