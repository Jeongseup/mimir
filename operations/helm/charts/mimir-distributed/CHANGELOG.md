--- conflicted
+++ resolved
@@ -29,7 +29,6 @@
 
 ## main / unreleased
 
-<<<<<<< HEAD
 * [CHANGE] Fine-tuned `terminationGracePeriodSeconds` for the following components: #7361 #7364
   * Alertmanager: changed from `60` to `900`
   * Distributor: changed from `60` to `100`
@@ -42,11 +41,10 @@
   * Index-cache: changed from `60` to `30`
   * Metadata-cache: changed from `60` to `30`
   * Results-cache: changed from `60` to `30`
-
-## 5.3.0-rc.0
-=======
+* [ENHANCEMENT] Dashboards: allow switching between using classic of native histograms in dashboards. #7627
+  * Overview dashboard, Status panel, `cortex_request_duration_seconds` metric.
+
 ## 5.3.0
->>>>>>> 1d7ce15e
 
 * [CHANGE] Do not render resource blocks for `initContainers`, `nodeSelector`, `affinity` and `tolerations` if they are empty. #7559
 * [CHANGE] Rollout-operator: remove default CPU limit. #7125
@@ -81,8 +79,6 @@
 * [ENHANCEMENT] Recording rules: add native histogram recording rules to `cortex_request_duration_seconds`. #7528
 * [ENHANCEMENT] Make the port used in ServiceMonitor for kube-state-metrics configurable. #7507
 * [ENHANCEMENT] Produce a clearer error messages when multiple X-Scope-OrgID headers are present. #7704
-* [ENHANCEMENT] Dashboards: allow switching between using classic of native histograms in dashboards. #7627
-  * Overview dashboard, Status panel, `cortex_request_duration_seconds` metric.
 * [BUGFIX] Metamonitoring: update dashboards to drop unsupported `step` parameter in targets. #7157
 * [BUGFIX] Recording rules: drop rules for metrics removed in 2.0: `cortex_memcache_request_duration_seconds` and `cortex_cache_request_duration_seconds`. #7514
 * [BUGFIX] Store-gateway: setting "resources.requests.memory" with a quantity that used power-of-ten SI suffix, caused an error. #7506
