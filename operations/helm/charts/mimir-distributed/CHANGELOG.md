--- conflicted
+++ resolved
@@ -12,12 +12,11 @@
 Entries should include a reference to the Pull Request that introduced the change.
 
 ## main / unreleased
-<<<<<<< HEAD
-=======
+
+* [ENHANCEMENT] Add backfill endpoints to Nginx configuration. #2478
 
 ## 3.0.0
 
->>>>>>> b08de4e1
 * [CHANGE] **breaking change** The minimal Kubernetes version is now 1.20. This reflects the fact that Grafana does not test with older versions. #2297
 * [CHANGE] **breaking change** Make `ConfigMap` the default for `configStorageType`. This means that the Mimir (or Enterprise Metrics) configuration is now created in and loaded from a ConfigMap instead of a Secret. #2277
   - Set to `Secret` to keep existing way of working. See related #2031, #2017, #2089.
@@ -68,10 +67,6 @@
 * [ENHANCEMENT] Add `NOTES.txt` to show endpoints URLs for the user at install/upgrade. #2189
 * [ENHANCEMENT] Add ServiceMonitor for overrides-exporter. #2068
 * [ENHANCEMENT] Add `nginx.resolver` for allow custom resolver in nginx configuration and `nginx.extraContainers` which allow add side containers to the nginx deployment #2196
-<<<<<<< HEAD
-* [ENHANCEMENT] Add backfill endpoints to Nginx configuration. #2478
-=======
->>>>>>> b08de4e1
 
 ## 2.1.0
 
