--- conflicted
+++ resolved
@@ -235,12 +235,9 @@
 	batch.ValueType = valueType
 	var populate func(j int)
 	switch valueType {
-<<<<<<< HEAD
-=======
 	case chunkenc.ValNone:
 		// Here in case we will introduce a linter that checks that all possible types are covered
 		return batch
->>>>>>> 4101955b
 	case chunkenc.ValFloat:
 		populate = func(j int) {
 			t, v := p.it.At()
