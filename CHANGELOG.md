--- conflicted
+++ resolved
@@ -65,11 +65,8 @@
 * [FEATURE] PromQL: added `present_over_time` support. #139
 * [FEATURE] Ingester: can expose metrics on active series matching custom trackers configured via `-ingester.active-series-custom-trackers` (or its respective YAML config option). When configured, active series for custom trackers are exposed by the `cortex_ingester_active_series_custom_tracker` metric. #42
 * [FEATURE] Ingester: Enable snapshotting of in-memory TSDB on disk during shutdown via `-blocks-storage.tsdb.memory-snapshot-on-shutdown`. #249
-<<<<<<< HEAD
+* [FEATURE] Compactor: added support for a new compaction strategy `-compactor.compaction-strategy=split-and-merge`. When the `split-and-merge` compactor is used, source blocks for a given tenant are split into `-compactor.split-and-merge-shards` shards (configurable on a per-tenant basis) and compaction of each tenant shards can be horizontally scaled. Number of compactors that work on jobs for single tenant can be limited by using `-compactor.compactor-tenant-shard-size` parameter, or per-tenant `compactor_tenant_shard_size` override.  #275 #281 #282 #283 #288 #290 #303 #307 #317 #323 #324 #328
 * [FEATURE] Added label names cardinality endpoint `<prefix>/api/v1/cardinality/label_names`. #311
-=======
-* [FEATURE] Compactor: added support for a new compaction strategy `-compactor.compaction-strategy=split-and-merge`. When the `split-and-merge` compactor is used, source blocks for a given tenant are split into `-compactor.split-and-merge-shards` shards (configurable on a per-tenant basis) and compaction of each tenant shards can be horizontally scaled. Number of compactors that work on jobs for single tenant can be limited by using `-compactor.compactor-tenant-shard-size` parameter, or per-tenant `compactor_tenant_shard_size` override.  #275 #281 #282 #283 #288 #290 #303 #307 #317 #323 #324 #328
->>>>>>> bd9166e7
 * [ENHANCEMENT] Add a flag (`--proxy.compare-use-relative-error`) in the query-tee to compare floating point values using relative error. #208
 * [ENHANCEMENT] Add a flag (`--proxy.compare-skip-recent-samples`) in the query-tee to skip comparing recent samples. By default samples not older than 1 minute are skipped. #234
 * [ENHANCEMENT] Include additional limits in the per-tenant override exporter. The following limits have been added to the `cortex_limit_overrides` metric: #21
