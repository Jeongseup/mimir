--- conflicted
+++ resolved
@@ -1,6 +1,5 @@
 # Changelog
 
-<<<<<<< HEAD
 ## main / unreleased
 
 ### Grafana Mimir
@@ -390,11 +389,9 @@
 * [ENHANCEMENT] tsdb-index-toc: added index-header size estimates. #5652
 * [BUGFIX] Stop tools from panicking when `-help` flag is passed. #5412
 * [BUGFIX] Remove github.com/golang/glog command line flags from tools. #5413
-=======
 ## 2.9.3
 
 * [BUGFIX] Update `go.opentelemetry.io/contrib/instrumentation/net/http/otelhttp` to `0.44` which includes a fix for CVE-2023-45142. #6637
->>>>>>> 97e892ac
 
 ## 2.9.2
 
