--- conflicted
+++ resolved
@@ -1,6 +1,5 @@
 # Changelog
 
-<<<<<<< HEAD
 ## main / unreleased
 
 ### Grafana Mimir
@@ -25,13 +24,12 @@
 ### Jsonnet
 
 * [CHANGE] Ruler: changed ruler autoscaling policy, extended scale down period from 60s to 600s. #4786
-=======
+
 ## 2.8.0-rc.2
 
 ### Grafana Mimir
 
 * [ENHANCEMENT] Ruler: Improve rule upload performance when not enforcing per-tenant rule group limits. #4828
->>>>>>> e35c1088
 
 ## 2.8.0-rc.1
 
