--- conflicted
+++ resolved
@@ -33,12 +33,9 @@
 * [ENHANCEMENT] OTLP: Improve remote write format translation performance by using label set hashes for metric identifiers instead of string based ones. #8012
 * [ENHANCEMENT] Querying: Remove OpEmptyMatch from regex concatenations. #8012
 * [ENHANCEMENT] Store-gateway: add `-blocks-storage.bucket-store.max-concurrent-queue-timeout`. When set, queries at the store-gateway's query gate will not wait longer than that to execute. If a query reaches the wait timeout, then the querier will retry the blocks on a different store-gateway. If all store-gateways are unavailable, then the query will fail with `err-mimir-store-consistency-check-failed`. #7777
-<<<<<<< HEAD
-* [ENHANCEMENT] Compactor: Make stale bucket indexes less common by retrying block cleanup operations. #8071
-=======
 * [ENHANCEMENT] Ingester: Optimize querying with regexp matchers. #8106
 * [ENHANCEMENT] Distributor: Introduce `-distributor.max-request-pool-buffer-size` to allow configuring the maximum size of the request pool buffers. #8082
->>>>>>> d7987c96
+* [ENHANCEMENT] Compactor: Make stale bucket indexes less common by retrying block cleanup operations. #8071
 * [BUGFIX] Rules: improve error handling when querier is local to the ruler. #7567
 * [BUGFIX] Querier, store-gateway: Protect against panics raised during snappy encoding. #7520
 * [BUGFIX] Ingester: Prevent timely compaction of empty blocks. #7624
