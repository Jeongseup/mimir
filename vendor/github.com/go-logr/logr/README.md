--- conflicted
+++ resolved
@@ -91,20 +91,12 @@
 | Adding a name to a logger | `WithName` | no API |
 | Modify verbosity of log entries in a call chain | `V` | no API |
 | Grouping of key/value pairs | not supported | `WithGroup`, `GroupValue` |
-<<<<<<< HEAD
-
-The high-level slog API is explicitly meant to be one of many different APIs
-that can be layered on top of a shared `slog.Handler`. logr is one such
-alternative API, with [interoperability](#slog-interoperability) provided by the [`slogr`](slogr)
-package.
-=======
 | Pass context for extracting additional values | no API | API variants like `InfoCtx` |
 
 The high-level slog API is explicitly meant to be one of many different APIs
 that can be layered on top of a shared `slog.Handler`. logr is one such
 alternative API, with [interoperability](#slog-interoperability) provided by
 some conversion functions.
->>>>>>> 9262e966
 
 ### Inspiration
 
@@ -154,17 +146,6 @@
 ## slog interoperability
 
 Interoperability goes both ways, using the `logr.Logger` API with a `slog.Handler`
-<<<<<<< HEAD
-and using the `slog.Logger` API with a `logr.LogSink`. [slogr](./slogr) provides `NewLogr` and
-`NewSlogHandler` API calls to convert between a `logr.Logger` and a `slog.Handler`.
-As usual, `slog.New` can be used to wrap such a `slog.Handler` in the high-level
-slog API. `slogr` itself leaves that to the caller.
-
-## Using a `logr.Sink` as backend for slog
-
-Ideally, a logr sink implementation should support both logr and slog by
-implementing both the normal logr interface(s) and `slogr.SlogSink`.  Because
-=======
 and using the `slog.Logger` API with a `logr.LogSink`. `FromSlogHandler` and
 `ToSlogHandler` convert between a `logr.Logger` and a `slog.Handler`.
 As usual, `slog.New` can be used to wrap such a `slog.Handler` in the high-level
@@ -174,23 +155,15 @@
 
 Ideally, a logr sink implementation should support both logr and slog by
 implementing both the normal logr interface(s) and `SlogSink`.  Because
->>>>>>> 9262e966
 of a conflict in the parameters of the common `Enabled` method, it is [not
 possible to implement both slog.Handler and logr.Sink in the same
 type](https://github.com/golang/go/issues/59110).
 
 If both are supported, log calls can go from the high-level APIs to the backend
-<<<<<<< HEAD
-without the need to convert parameters. `NewLogr` and `NewSlogHandler` can
-convert back and forth without adding additional wrappers, with one exception:
-when `Logger.V` was used to adjust the verbosity for a `slog.Handler`, then
-`NewSlogHandler` has to use a wrapper which adjusts the verbosity for future
-=======
 without the need to convert parameters. `FromSlogHandler` and `ToSlogHandler` can
 convert back and forth without adding additional wrappers, with one exception:
 when `Logger.V` was used to adjust the verbosity for a `slog.Handler`, then
 `ToSlogHandler` has to use a wrapper which adjusts the verbosity for future
->>>>>>> 9262e966
 log calls.
 
 Such an implementation should also support values that implement specific
@@ -215,21 +188,13 @@
 These drawbacks are severe enough that applications using a mixture of slog and
 logr should switch to a different backend.
 
-<<<<<<< HEAD
-## Using a `slog.Handler` as backend for logr
-=======
 ### Using a `slog.Handler` as backend for logr
->>>>>>> 9262e966
 
 Using a plain `slog.Handler` without support for logr works better than the
 other direction:
 - All logr verbosity levels can be mapped 1:1 to their corresponding slog level
   by negating them.
-<<<<<<< HEAD
-- Stack unwinding is done by the `slogr.SlogSink` and the resulting program
-=======
 - Stack unwinding is done by the `SlogSink` and the resulting program
->>>>>>> 9262e966
   counter is passed to the `slog.Handler`.
 - Names added via `Logger.WithName` are gathered and recorded in an additional
   attribute with `logger` as key and the names separated by slash as value.
@@ -241,29 +206,6 @@
 with logr implementations without slog support is not important, then
 `slog.Valuer` is sufficient.
 
-<<<<<<< HEAD
-## Context support for slog
-
-Storing a logger in a `context.Context` is not supported by
-slog. `logr.NewContext` and `logr.FromContext` can be used with slog like this
-to fill this gap:
-
-    func HandlerFromContext(ctx context.Context) slog.Handler {
-        logger, err := logr.FromContext(ctx)
-        if err == nil {
-            return slogr.NewSlogHandler(logger)
-        }
-        return slog.Default().Handler()
-    }
-
-    func ContextWithHandler(ctx context.Context, handler slog.Handler) context.Context {
-        return logr.NewContext(ctx, slogr.NewLogr(handler))
-    }
-
-The downside is that storing and retrieving a `slog.Handler` needs more
-allocations compared to using a `logr.Logger`. Therefore the recommendation is
-to use the `logr.Logger` API in code which uses contextual logging.
-=======
 ### Context support for slog
 
 Storing a logger in a `context.Context` is not supported by
@@ -297,7 +239,6 @@
 for the context functions in logr, so developers who prefer to not use the logr
 APIs directly can use those instead and the resulting code will still be
 interoperable with logr.
->>>>>>> 9262e966
 
 ## FAQ
 
