/*
 *
 * Copyright 2017 gRPC authors.
 *
 * Licensed under the Apache License, Version 2.0 (the "License");
 * you may not use this file except in compliance with the License.
 * You may obtain a copy of the License at
 *
 *     http://www.apache.org/licenses/LICENSE-2.0
 *
 * Unless required by applicable law or agreed to in writing, software
 * distributed under the License is distributed on an "AS IS" BASIS,
 * WITHOUT WARRANTIES OR CONDITIONS OF ANY KIND, either express or implied.
 * See the License for the specific language governing permissions and
 * limitations under the License.
 *
 */

package grpc

import (
	"context"
	"io"
	"sync"

	"google.golang.org/grpc/balancer"
	"google.golang.org/grpc/codes"
	"google.golang.org/grpc/internal/channelz"
	istatus "google.golang.org/grpc/internal/status"
	"google.golang.org/grpc/internal/transport"
	"google.golang.org/grpc/status"
)

// pickerWrapper is a wrapper of balancer.Picker. It blocks on certain pick
// actions and unblock when there's a picker update.
type pickerWrapper struct {
	mu         sync.Mutex
	done       bool
	blockingCh chan struct{}
	picker     balancer.Picker
}

func newPickerWrapper() *pickerWrapper {
	return &pickerWrapper{blockingCh: make(chan struct{})}
}

// updatePicker is called by UpdateBalancerState. It unblocks all blocked pick.
func (pw *pickerWrapper) updatePicker(p balancer.Picker) {
	pw.mu.Lock()
	if pw.done {
		pw.mu.Unlock()
		return
	}
	pw.picker = p
	// pw.blockingCh should never be nil.
	close(pw.blockingCh)
	pw.blockingCh = make(chan struct{})
	pw.mu.Unlock()
}

func doneChannelzWrapper(acw *acBalancerWrapper, done func(balancer.DoneInfo)) func(balancer.DoneInfo) {
	acw.mu.Lock()
	ac := acw.ac
	acw.mu.Unlock()
	ac.incrCallsStarted()
	return func(b balancer.DoneInfo) {
		if b.Err != nil && b.Err != io.EOF {
			ac.incrCallsFailed()
		} else {
			ac.incrCallsSucceeded()
		}
		if done != nil {
			done(b)
		}
	}
}

// pick returns the transport that will be used for the RPC.
// It may block in the following cases:
// - there's no picker
// - the current picker returns ErrNoSubConnAvailable
// - the current picker returns other errors and failfast is false.
// - the subConn returned by the current picker is not READY
// When one of these situations happens, pick blocks until the picker gets updated.
func (pw *pickerWrapper) pick(ctx context.Context, failfast bool, info balancer.PickInfo) (transport.ClientTransport, func(balancer.DoneInfo), error) {
	var ch chan struct{}

	var lastPickErr error
	for {
		pw.mu.Lock()
		if pw.done {
			pw.mu.Unlock()
			return nil, nil, ErrClientConnClosing
		}

		if pw.picker == nil {
			ch = pw.blockingCh
		}
		if ch == pw.blockingCh {
			// This could happen when either:
			// - pw.picker is nil (the previous if condition), or
			// - has called pick on the current picker.
			pw.mu.Unlock()
			select {
			case <-ctx.Done():
				var errStr string
				if lastPickErr != nil {
					errStr = "latest balancer error: " + lastPickErr.Error()
				} else {
					errStr = ctx.Err().Error()
				}
				switch ctx.Err() {
				case context.DeadlineExceeded:
					return nil, nil, status.Error(codes.DeadlineExceeded, errStr)
				case context.Canceled:
					return nil, nil, status.Error(codes.Canceled, errStr)
				}
			case <-ch:
			}
			continue
		}

		ch = pw.blockingCh
		p := pw.picker
		pw.mu.Unlock()

		pickResult, err := p.Pick(info)

		if err != nil {
			if err == balancer.ErrNoSubConnAvailable {
				continue
			}
			if st, ok := status.FromError(err); ok {
				// Status error: end the RPC unconditionally with this status.
<<<<<<< HEAD
				// First restrict the code to the list allowed by gRFC A54.
				if istatus.IsRestrictedControlPlaneCode(st) {
					err = status.Errorf(codes.Internal, "received picker error with illegal status: %v", err)
				}
=======
>>>>>>> 6a5e9ceb
				return nil, nil, dropError{error: err}
			}
			// For all other errors, wait for ready RPCs should block and other
			// RPCs should fail with unavailable.
			if !failfast {
				lastPickErr = err
				continue
			}
			return nil, nil, status.Error(codes.Unavailable, err.Error())
		}

		acw, ok := pickResult.SubConn.(*acBalancerWrapper)
		if !ok {
			logger.Errorf("subconn returned from pick is type %T, not *acBalancerWrapper", pickResult.SubConn)
			continue
		}
		if t := acw.getAddrConn().getReadyTransport(); t != nil {
			if channelz.IsOn() {
				return t, doneChannelzWrapper(acw, pickResult.Done), nil
			}
			return t, pickResult.Done, nil
		}
		if pickResult.Done != nil {
			// Calling done with nil error, no bytes sent and no bytes received.
			// DoneInfo with default value works.
			pickResult.Done(balancer.DoneInfo{})
		}
		logger.Infof("blockingPicker: the picked transport is not ready, loop back to repick")
		// If ok == false, ac.state is not READY.
		// A valid picker always returns READY subConn. This means the state of ac
		// just changed, and picker will be updated shortly.
		// continue back to the beginning of the for loop to repick.
	}
}

func (pw *pickerWrapper) close() {
	pw.mu.Lock()
	defer pw.mu.Unlock()
	if pw.done {
		return
	}
	pw.done = true
	close(pw.blockingCh)
}

// dropError is a wrapper error that indicates the LB policy wishes to drop the
// RPC and not retry it.
type dropError struct {
	error
}<|MERGE_RESOLUTION|>--- conflicted
+++ resolved
@@ -26,7 +26,6 @@
 	"google.golang.org/grpc/balancer"
 	"google.golang.org/grpc/codes"
 	"google.golang.org/grpc/internal/channelz"
-	istatus "google.golang.org/grpc/internal/status"
 	"google.golang.org/grpc/internal/transport"
 	"google.golang.org/grpc/status"
 )
@@ -130,15 +129,8 @@
 			if err == balancer.ErrNoSubConnAvailable {
 				continue
 			}
-			if st, ok := status.FromError(err); ok {
+			if _, ok := status.FromError(err); ok {
 				// Status error: end the RPC unconditionally with this status.
-<<<<<<< HEAD
-				// First restrict the code to the list allowed by gRFC A54.
-				if istatus.IsRestrictedControlPlaneCode(st) {
-					err = status.Errorf(codes.Internal, "received picker error with illegal status: %v", err)
-				}
-=======
->>>>>>> 6a5e9ceb
 				return nil, nil, dropError{error: err}
 			}
 			// For all other errors, wait for ready RPCs should block and other
